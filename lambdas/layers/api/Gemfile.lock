GEM
  remote: https://rubygems.org/
  specs:
    addressable (2.8.7)
      public_suffix (>= 2.0.2, < 7.0)
    ast (2.4.2)
    aws-eventstream (1.3.0)
<<<<<<< HEAD
    aws-partitions (1.960.0)
=======
    aws-partitions (1.961.0)
>>>>>>> 23efe1ad
    aws-sdk-cognitoidentityprovider (1.97.0)
      aws-sdk-core (~> 3, >= 3.201.0)
      aws-sigv4 (~> 1.5)
    aws-sdk-core (3.201.3)
      aws-eventstream (~> 1, >= 1.3.0)
      aws-partitions (~> 1, >= 1.651.0)
      aws-sigv4 (~> 1.8)
      jmespath (~> 1, >= 1.6.1)
    aws-sdk-dynamodb (1.118.0)
      aws-sdk-core (~> 3, >= 3.201.0)
      aws-sigv4 (~> 1.5)
    aws-sdk-eventbridge (1.65.0)
      aws-sdk-core (~> 3, >= 3.201.0)
      aws-sigv4 (~> 1.5)
    aws-sdk-kms (1.88.0)
      aws-sdk-core (~> 3, >= 3.201.0)
      aws-sigv4 (~> 1.5)
    aws-sdk-s3 (1.157.0)
      aws-sdk-core (~> 3, >= 3.201.0)
      aws-sdk-kms (~> 1)
      aws-sigv4 (~> 1.5)
    aws-sdk-sns (1.82.0)
      aws-sdk-core (~> 3, >= 3.201.0)
      aws-sigv4 (~> 1.5)
    aws-sdk-ssm (1.174.0)
      aws-sdk-core (~> 3, >= 3.201.0)
      aws-sigv4 (~> 1.5)
    aws-sigv4 (1.9.1)
      aws-eventstream (~> 1, >= 1.0.2)
    base64 (0.2.0)
    bibtex-ruby (6.1.0)
      latex-decode (~> 0.0)
      racc (~> 1.7)
    bigdecimal (3.1.8)
    cgi (0.4.1)
    citeproc (1.0.10)
      namae (~> 1.0)
    citeproc-ruby (2.0.0)
      citeproc (~> 1.0, >= 1.0.9)
      csl (~> 2.0)
    csl (2.0.0)
      namae (~> 1.0)
      rexml
    csl-styles (2.0.1)
      csl (~> 2.0)
    diff-lcs (1.5.1)
    digest (3.1.1)
    faraday (2.10.1)
      faraday-net_http (>= 2.0, < 3.2)
      logger
    faraday-net_http (3.1.1)
      net-http
    httparty (0.21.0)
      mini_mime (>= 1.0.0)
      multi_xml (>= 0.5.2)
    jmespath (1.6.2)
    json (2.7.2)
    json-schema (3.0.0)
      addressable (>= 2.8)
    language_server-protocol (3.17.0.3)
    latex-decode (0.4.0)
    logger (1.6.0)
    mini_mime (1.1.5)
    multi_json (1.15.0)
    multi_xml (0.7.1)
      bigdecimal (~> 3.1)
    namae (1.2.0)
      racc (~> 1.7)
    net-http (0.4.1)
      uri
    opensearch-aws-sigv4 (1.2.1)
      aws-sigv4 (>= 1)
      opensearch-ruby (>= 1.0.1)
    opensearch-ruby (3.4.0)
      faraday (>= 1.0, < 3)
      multi_json (>= 1.0)
    parallel (1.25.1)
    parser (3.3.4.0)
      ast (~> 2.4.1)
      racc
    public_suffix (6.0.1)
    racc (1.8.1)
    rainbow (3.1.1)
    regexp_parser (2.9.2)
    rexml (3.3.4)
      strscan
    rspec (3.13.0)
      rspec-core (~> 3.13.0)
      rspec-expectations (~> 3.13.0)
      rspec-mocks (~> 3.13.0)
    rspec-core (3.13.0)
      rspec-support (~> 3.13.0)
    rspec-expectations (3.13.1)
      diff-lcs (>= 1.2.0, < 2.0)
      rspec-support (~> 3.13.0)
    rspec-mocks (3.13.1)
      diff-lcs (>= 1.2.0, < 2.0)
      rspec-support (~> 3.13.0)
    rspec-support (3.13.1)
    rubocop (1.65.1)
      json (~> 2.3)
      language_server-protocol (>= 3.17.0)
      parallel (~> 1.10)
      parser (>= 3.3.0.2)
      rainbow (>= 2.2.2, < 4.0)
      regexp_parser (>= 2.4, < 3.0)
      rexml (>= 3.2.5, < 4.0)
      rubocop-ast (>= 1.31.1, < 2.0)
      ruby-progressbar (~> 1.7)
      unicode-display_width (>= 2.4.0, < 3.0)
    rubocop-ast (1.32.0)
      parser (>= 3.3.1.0)
    rubocop-rspec (3.0.4)
      rubocop (~> 1.61)
    ruby-progressbar (1.13.0)
    rubyzip (2.3.2)
    strscan (3.1.0)
    text (1.3.1)
    uc3-dmp-api-core (0.0.23)
      aws-sdk-sns (~> 1.60)
      aws-sdk-ssm (~> 1.150)
      json (~> 2.6)
      logger (~> 1.4)
    uc3-dmp-citation (0.0.16)
    uc3-dmp-cloudwatch (0.1.2)
    uc3-dmp-cognito (0.0.8)
      aws-sdk-cognitoidentityprovider (~> 1.73)
      json (~> 2.6)
    uc3-dmp-dynamo (0.0.25)
      aws-sdk-dynamodb (~> 1.83)
      json (~> 2.6)
      logger (~> 1.4)
    uc3-dmp-event-bridge (0.0.9)
      aws-sdk-eventbridge (~> 1.44)
      json (~> 2.6)
      logger (~> 1.4)
    uc3-dmp-external-api (0.0.22)
      aws-sdk-sns (~> 1.60)
      aws-sdk-ssm (~> 1.150)
      httparty (~> 0.21.0)
      json (~> 2.6)
    uc3-dmp-id (0.1.88)
      json (~> 2.6)
      json-schema (~> 3.0)
      text (~> 1.3)
      uc3-dmp-citation (~> 0.0)
      uc3-dmp-dynamo (~> 0.0)
      uc3-dmp-event-bridge (~> 0.0)
      uc3-dmp-external-api (~> 0.0)
    uc3-dmp-provenance (0.0.16)
      json (~> 2.6)
      uc3-dmp-cognito (~> 0.0)
      uc3-dmp-dynamo (~> 0.0)
    uc3-dmp-s3 (0.0.7)
      aws-sdk-s3 (~> 1.119)
      base64 (~> 0.1)
      cgi (~> 0.3)
    unicode-display_width (2.5.0)
    uri (0.13.0)

PLATFORMS
  arm64-darwin-22
  ruby

DEPENDENCIES
  aws-sdk-cognitoidentityprovider
  aws-sdk-dynamodb
  aws-sdk-eventbridge
  aws-sdk-s3
  aws-sdk-sns
  aws-sdk-ssm
  bibtex-ruby
  citeproc-ruby
  csl-styles
  digest
  httparty
  json-schema
  opensearch-aws-sigv4
  opensearch-ruby
  rspec
  rubocop
  rubocop-rspec
  rubyzip
  text
  uc3-dmp-api-core
  uc3-dmp-citation
  uc3-dmp-cloudwatch
  uc3-dmp-external-api
  uc3-dmp-id
  uc3-dmp-provenance
  uc3-dmp-s3

RUBY VERSION
   ruby 3.2.2p53

BUNDLED WITH
   2.5.13<|MERGE_RESOLUTION|>--- conflicted
+++ resolved
@@ -5,11 +5,7 @@
       public_suffix (>= 2.0.2, < 7.0)
     ast (2.4.2)
     aws-eventstream (1.3.0)
-<<<<<<< HEAD
-    aws-partitions (1.960.0)
-=======
-    aws-partitions (1.961.0)
->>>>>>> 23efe1ad
+    aws-partitions (1.962.0)
     aws-sdk-cognitoidentityprovider (1.97.0)
       aws-sdk-core (~> 3, >= 3.201.0)
       aws-sigv4 (~> 1.5)
